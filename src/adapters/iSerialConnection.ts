--- conflicted
+++ resolved
@@ -173,12 +173,8 @@
     // -------
     this.updateDeviceStatus(Types.DeviceStatusEnum.DEVICE_DISCONNECTED);
     this.complete();
-<<<<<<< HEAD
     // await this.onReleaseEvent.toPromise();
     return Promise.resolve();
-=======
-    return await this.port?.close();
->>>>>>> b668bff3
   }
 
   /** Pings device to check if it is avaliable */
